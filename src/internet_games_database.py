import os
import requests
import pandas as pd
import json
from igdb.wrapper import IGDBWrapper
import time
import pandas as pd
from fuzzywuzzy import fuzz, process
from tqdm import tqdm
import ast
from typing import Dict, Any, List, Tuple, Optional, Union
from src.utils import get_logger
import shutil


def connect_to_igdb(config: Dict[str, Any]) -> IGDBWrapper:
    """
    Establishes a connection to the IGDB (Internet Game Database) API using OAuth2 authentication.
    
    Retrieves an access token from Twitch OAuth service and creates an IGDBWrapper instance
    for making API requests to the IGDB database.
    
    Parameters:
    -----------
    config : str
        Configuration dictionary containing IGDB API credentials with keys:
        - 'igdb_api': dict with 'client_id' and 'client_secret'
    
    Returns:
    --------
    IGDBWrapper
        Authenticated IGDB wrapper instance for making API requests.
    """
    logger = get_logger()

    logger.info('Beginning IGDB connection setup...')

    try:
        client_id = config['igdb_api']['client_id']
        client_secret = config['igdb_api']['client_secret']
        grant_type = 'client_credentials'

        url = f'https://id.twitch.tv/oauth2/token?client_id={client_id}&client_secret={client_secret}&grant_type={grant_type}'
        response = requests.post(url, timeout=30)
        
        # Use raise_for_status() to convert HTTP errors to exceptions
        response.raise_for_status()
        
        token = response.json().get('access_token')
        if not token:
            logger.error("Access token not found in response")
            raise ValueError("Access token not found in response")
        
        logger.info('Connection successful, access token received')
        return IGDBWrapper(client_id, token)
            
    except Exception as e:
        logger.error(f"Error connecting to IGDB: {e}")
        raise


def test_igdb_connection(connection: IGDBWrapper) -> bool:
    """
    Tests the IGDB API connection by making a simple request to verify connectivity.
    
    Performs a test query to the games endpoint to ensure the connection and
    authentication are working properly.
    
    Parameters:
    -----------
    connection : IGDBWrapper
        Authenticated IGDB wrapper instance to test.
    
    Returns:
    --------
    bool
        True if connection test succeeds, False otherwise.
    """
    logger = get_logger()

    logger.info('Beginning IGDB connection test...')
    try:
        response = connection.api_request(
            'games',
            'fields name; limit 1;'
        )
        # Optional: validate the response has expected structure
        if response:
            logger.info('Connection test succeeded!')
            return True
        else:
            logger.warning('Connection test returned empty response')
            return False
    except Exception as e:
        logger.error(f"IGDB connection test failed: {e}")
        return False


def execute_igdb_query(connection: IGDBWrapper, endpoint: str, query_where: Optional[str] = None) -> List[Dict[str, Any]]:
    """
    Executes a paginated query against a specified IGDB API endpoint.
    
    Retrieves all available data from an IGDB endpoint by making multiple requests
    with pagination (500 records per request) until all data is collected.
    
    Parameters:
    -----------
    connection : IGDBWrapper
        Authenticated IGDB wrapper instance for making API requests.
    endpoint : str
        IGDB API endpoint name (e.g., 'games', 'genres', 'themes').
    query_where : Optional[str], default=None
        Optional WHERE clause to filter the query results.
    
    Returns:
    --------
    List[Dict[str, Any]]
        List of dictionaries containing all records from the specified endpoint.
    """
    logger = get_logger()

    o=0
    data=[]
    
    try:
        # Fetch data
        while True:
            if query_where:
                json_results = connection.api_request(
                    f'{endpoint}',
                    f'fields *; limit 500; offset {o};{query_where}'
                )
            else:
                json_results = connection.api_request(
                    f'{endpoint}',
                    f'fields *; limit 500; offset {o};'
                )            

            json_load = json.loads(json_results)

            data.extend(json_load)

            o += 500

            if len(json_load) < 500:
                break

        return data
    
    except Exception as e:
        logger.error('Error fetching IGDB data: {e}')
        raise


def extract_and_update_igdb_data(connection: IGDBWrapper, config: Dict[str, Any]) -> None:
    """
    Orchestrates the extraction and updating of IGDB data for multiple endpoints.
    
    Manages the complete data extraction process for various IGDB endpoints,
    performing either full data loads for new endpoints or incremental updates
    for existing data files.
    
    Parameters:
    -----------
    connection : IGDBWrapper
        Authenticated IGDB wrapper instance for making API requests.
    config : Dict[str, Any]
        Configuration dictionary containing data paths and settings with key:
        - 'data': dict with 'igdb_raw_path' for output directory
    
    Returns:
    --------
    None
    """
    logger = get_logger()

    logger.info('Beginning IGDB extracts/updates...')

    # Specify parameters
    igdb_raw_path = config['data']['igdb_raw_path']
    endpoint_list = [
        'games', 'franchises', 'game_types', 'genres', 'themes', 'keywords', 'player_perspectives'
    ]

    # Test IGDB Connection before running
    if test_igdb_connection(connection):
        for endpoint in endpoint_list:
            logger.info("=" * 60)
            logger.info(f" {endpoint}")
            logger.info("=" * 60)
            if os.path.isfile(f'{igdb_raw_path}igdb_{endpoint}.csv'):
                logger.info(f'{endpoint}.csv already exists. Collecting updates and new records...')
                extract_igdb_data_new(connection=connection, endpoint=endpoint, config=config)
                time.sleep(0.5)
                update_igdb_data(connection=connection, endpoint=endpoint, config=config)
                time.sleep(0.5)
            else:
                logger.info(f'{endpoint}.csv does not exist. Performing full data load...')
                extract_igdb_data_full(connection=connection, endpoint=endpoint, config=config)
                # Pause for 1 second to avoid too many requests
                time.sleep(0.5)

    logger.info('COMPLETE: IGDB data successfully updated/extracted')


def extract_igdb_data_full(connection: IGDBWrapper, endpoint: str, config: Dict[str, Any]) -> None:
    """
    Performs a complete data extraction from a specified IGDB endpoint.
    
    Retrieves all available data from an IGDB endpoint and saves it as a CSV file.
    Used when no existing data file is present for the endpoint.
    
    Parameters:
    -----------
    connection : IGDBWrapper
        Authenticated IGDB wrapper instance for making API requests.
    endpoint : str
        IGDB API endpoint name to extract data from.
    config : Dict[str, Any]
        Configuration dictionary containing output path with key:
        - 'data': dict with 'igdb_raw_path' for CSV output directory
    
    Returns:
    --------
    None
    """
    logger = get_logger()

    logger.info(f"Beginning IGDB data extraction from the {endpoint} endpoint...")

    # Specify parameters
    output_path=config['data']['igdb_raw_path']

    logger.debug(f'Fetching data from {endpoint} endpoint...')
    # Fetch games data
    data = execute_igdb_query(connection=connection, endpoint=endpoint)

    logger.info(f'{len(data)} rows successfully retrieved from {endpoint}')

    df = pd.DataFrame(data)

    df.to_csv(f'{output_path}igdb_{endpoint}.csv', index=False)
    logger.info(f'COMPLETE: {endpoint} endpoint data successfully written to {output_path}igdb_{endpoint}.csv')


def update_igdb_data(connection: IGDBWrapper, config: Dict[str, Any], endpoint: str) -> None:
    """
    Updates existing IGDB data with recently modified records from the API.
    
    Reads the existing CSV file for an endpoint, identifies the most recent update
    timestamp, and retrieves only records that have been updated since then.
    
    Parameters:
    -----------
    connection : IGDBWrapper
        Authenticated IGDB wrapper instance for making API requests.
    config : Dict[str, Any]
        Configuration dictionary containing data paths with key:
        - 'data': dict with 'igdb_raw_path' for CSV file directory
    endpoint : str
        IGDB API endpoint name to update data for.
    
    Returns:
    --------
    None
    """
    logger = get_logger()

    logger.info(f"Beginning IGDB updated data retrieval from the {endpoint} endpoint...")

    # Specify parameters
    igdb_raw_path = config['data']['igdb_raw_path']
    csv_path=f'{igdb_raw_path}igdb_{endpoint}.csv'

    # Read endpoint CSV and collect max update and created timestamps
    logger.debug(f'Loading {endpoint}.csv...')
    endpoint_df = pd.read_csv(csv_path, low_memory=False).set_index('id')
    max_update_ts = endpoint_df['updated_at'].max()
    query_where = f'where updated_at > {max_update_ts};'

    logger.debug(f'Fetching updates from {endpoint} endpoint...')
    # Fetch updated data
    update_data = execute_igdb_query(connection=connection, endpoint=endpoint, query_where=query_where)

    # Check for new rows
    if len(update_data) == 0:
        logger.info('No updated rows retrieved. File not updated.')
    else:
        logger.info(f'{len(update_data)} updated rows successfully retrieved from {endpoint} endpoint')

        # Setup new dataframes
        update_df = pd.DataFrame(update_data).set_index('id')

        logger.debug(f'Updating {endpoint} data...')
        # Update endpoint dataframe using update_df
        endpoint_df.update(update_df)

        endpoint_df.reset_index(inplace=True)

        endpoint_df.to_csv(f'{igdb_raw_path}igdb_{endpoint}.csv', index=False)
        logger.info(f'COMPLETE: {endpoint} endpoint data successfully updated and written to {igdb_raw_path}igdb_{endpoint}.csv')


def extract_igdb_data_new(connection: IGDBWrapper, config: Dict[str, Any], endpoint: str) -> None:
    """
    Extracts newly created records from a specified IGDB endpoint.
    
    Reads the existing CSV file for an endpoint, identifies the most recent creation
    timestamp, and retrieves only records that have been created since then.
    
    Parameters:
    -----------
    connection : IGDBWrapper
        Authenticated IGDB wrapper instance for making API requests.
    config : Dict[str, Any]
        Configuration dictionary containing data paths with key:
        - 'data': dict with 'igdb_raw_path' for CSV file directory
    endpoint : str
        IGDB API endpoint name to extract new data from.
    
    Returns:
    --------
    None
    """
    logger = get_logger()

    logger.info(f"Beginning IGDB created data retrieval from the {endpoint} endpoint...")

    # Specify parameters
    igdb_raw_path = config['data']['igdb_raw_path']
    csv_path=f'{igdb_raw_path}igdb_{endpoint}.csv'

    # Read endpoint CSV and collect max update and created timestamps
    logger.debug(f'Loading {endpoint}.csv...')
    endpoint_df = pd.read_csv(csv_path, low_memory=False).set_index('id')
    max_create_ts = endpoint_df['created_at'].max()
    query_where = f'where created_at > {max_create_ts};'

    logger.debug(f'Fetching new data from {endpoint} endpoint...')
    # Fetch new data
    new_data = execute_igdb_query(connection=connection, endpoint=endpoint, query_where=query_where)

    # Check for new rows
    if len(new_data) == 0:
        logger.info('No new rows retrieved. File not updated.')
    else:
        logger.info(f'{len(new_data)} new rows successfully retrieved from {endpoint} endpoint')

        new_df = pd.DataFrame(new_data).set_index('id')

        # Find new rows (ids in new_df not in endpoint df)
        new_ids = new_df.index.difference(endpoint_df.index)
        df_insert = new_df.loc[new_ids]

        # Append endpoint df with new records
        new_endpoint_df = pd.concat([endpoint_df, new_df]).reset_index()

        new_endpoint_df.to_csv(f'{igdb_raw_path}igdb_{endpoint}.csv', index=False)
        logger.info(f'COMPLETE: {endpoint} endpoint data successfully updated and written to {igdb_raw_path}igdb_{endpoint}.csv')


def igdb_fuzzy_match_pipeline(config: Dict[str, Any], generate_report: bool = True) -> None:
    """
    Orchestrates the complete fuzzy matching pipeline between library and IGDB data.
    
    Loads library and IGDB data, performs fuzzy matching to identify corresponding
    games, handles deduplication, and optionally generates comprehensive matching reports.
    
    Parameters:
    -----------
    config : Dict[str, Any]
        Configuration dictionary containing data paths with key:
        - 'data': dict with 'processed_path' and 'igdb_raw_path' for file locations
    generate_report : bool, default=True
        Whether to generate detailed matching quality reports.
    
    Returns:
    --------
    None
    """
    logger = get_logger()

    logger.info('Beginning IGDB-Library fuzzy matching...')
    # Load library and igdb data
    library_cleaned=pd.read_csv(f'{config['data']['library_processed_path']}playnite_library.csv')
    igdb_games=pd.read_csv(f'{config['data']['igdb_raw_path']}igdb_games.csv', low_memory=False)

    # Drop igdb_id field from library_cleaned if exists
    library_cleaned.drop(columns='igdb_game_id', inplace=True, errors='ignore')

    # Perform fuzzy matching
    match_df = igdb_library_fuzzy_matching(library_df=library_cleaned, igdb_df=igdb_games, threshold=50)

    # Perform deduplication (library games with multiple IGDB matches)
    library_with_igdb_ids, igdb_data_with_library = filter_and_match_igdb_data(library_df=library_cleaned, igdb_df=igdb_games, match_df=match_df)

    # If True, generate report
    if generate_report:
        igdb_issues_report_path=f'{config['data']['igdb_report_path']}'
        create_comprehensive_igdb_matching_report(igdb_with_library=igdb_data_with_library, library_df=library_cleaned, match_df=match_df, igdb_issues_report_path=igdb_issues_report_path)

    # Append IGDB IDs to playnite_library.csv
    library_with_igdb_ids.to_csv(f'{config['data']['library_processed_path']}playnite_library_igdb.csv', index=False)

    logger.info(
        f"COMPLETE: Library data successfully fuzzy matched with IGDB data and stored in: {config['data']['library_processed_path']}playnite_library_igdb.csv"
    )


def igdb_library_fuzzy_matching(library_df: pd.DataFrame, igdb_df: pd.DataFrame, threshold: int = 50) -> pd.DataFrame:
    """
    Performs fuzzy string matching between library game names and IGDB game names.
    
    Uses optimized fuzzy matching with pre-filtering to find the best matches
    between games in a personal library and the IGDB database based on name similarity.
    
    Parameters:
    -----------
    library_df : pd.DataFrame
        DataFrame containing library games with 'Id' and 'Name' columns.
    igdb_df : pd.DataFrame
        DataFrame containing IGDB games with 'name' column.
    threshold : int, default=50
        Minimum similarity score (0-100) required for a match to be considered valid.
    
    Returns:
    --------
    pd.DataFrame
        DataFrame with columns: 'library_id', 'library_name', 'igdb_name', 'similarity_score'
        containing fuzzy matching results for all library games.
    """
    logger = get_logger()

    # Change library_df index to 'Id' field
    library_df = library_df.set_index('id')
    
    # Get unique game names for fuzzy matching
    igdb_games_unique = igdb_df['name'].dropna().unique().tolist()
    
    logger.debug(f"IGDB has {len(igdb_df)} total entries with {len(igdb_games_unique)} unique game names")
    
    matches = []

    for index, row in tqdm(library_df.iterrows(), total=len(library_df)):
        game_name = row['name']
        
        if pd.isna(game_name):
            matches.append({
                'library_id': index,
                'library_name': game_name,
                'igdb_name': None,
                'similarity_score': 0
            })
            continue
        
        # Pre-filter: only consider games that start with same letter
        # This reduces the search space significantly
        first_letter = game_name[0].lower() if game_name else ''
        filtered_candidates = [g for g in igdb_games_unique 
                             if g and g[0].lower() == first_letter]
        
        # If no candidates after filtering, use full list
        if not filtered_candidates:
            filtered_candidates = igdb_games_unique
        
        # Find best match from filtered candidates
        best_match = process.extractOne(
            game_name,
            filtered_candidates,
            scorer=fuzz.ratio
        )
        
        # Check for best match and if score is greater than threshold
        if best_match and best_match[1] >= threshold:
            matches.append({
                'library_id': index,
                'library_name': game_name,
                'igdb_name': best_match[0],
                'similarity_score': best_match[1]
            })
        # Otherwise, assign None to matched_game field
        else:
            matches.append({
                'library_id': index,
                'library_name': game_name,
                'igdb_name': None,
                'similarity_score': best_match[1] if best_match else 0
            })
    
    # Create results dataframe
    match_df = pd.DataFrame(matches)

    logger.info('COMPLETE: Library/IGDB fuzzy matching has completed')

    return match_df


def filter_and_match_igdb_data(library_df: pd.DataFrame, igdb_df: pd.DataFrame, match_df: pd.DataFrame) -> Tuple[pd.DataFrame, pd.DataFrame]:
    """
    Filters duplicate IGDB matches and creates final matched datasets.
    
    Resolves cases where a single library game matches multiple IGDB entries
    by applying selection criteria to choose the best match, then creates
    final datasets with IGDB IDs appended to library data.
    
    Parameters:
    -----------
    library_df : pd.DataFrame
        Original library DataFrame with game information.
    igdb_df : pd.DataFrame
        Complete IGDB games DataFrame.
    match_df : pd.DataFrame
        Fuzzy matching results from igdb_library_fuzzy_matching function.
    
    Returns:
    --------
    Tuple[pd.DataFrame, pd.DataFrame]
        - library_df with 'igdb_game_id' column added
        - merged DataFrame containing both library and IGDB data for matched games
    """
    logger = get_logger()

    logger.debug('Removing duplicate matches from library/IGDB fuzzy matching...')
    # Merge with original library dataframe
    library_df_with_matches = match_df.merge(
        library_df.rename(columns={'id': 'library_id'}),
        on='library_id',
        how='left'
    )

    # Final join with large dataframe - this will create multiple rows per match
    # since the same game name might appear multiple times in igdb_df
    result = library_df_with_matches.merge(
        igdb_df,
        left_on='igdb_name',
        right_on='name',
        how='left',
        suffixes=('_library', '_igdb')
    )

    # Apply deduplication only to rows that have IGDB matches
    matched_rows = result[result['igdb_name'].notna()].copy()
    unmatched_rows = result[result['igdb_name'].isna()].copy()

    if len(matched_rows) > 0:
        # Group by library_id (library record) and apply selection logic
        deduplicated_matches = matched_rows.groupby('library_id')[matched_rows.columns].apply(select_best_igdb_match).reset_index(drop=True)
        
        # Combine deduplicated matches with unmatched rows
        igdb_with_library = pd.concat([deduplicated_matches, unmatched_rows], ignore_index=True)
    else:
        igdb_with_library = result

    # Keep only library and IGDB ids
    id_matches = igdb_with_library[['library_id', 'id']].rename(columns={'library_id': 'id', 'id':'igdb_game_id'})

    # Merge with library_df
    library_df = library_df.merge(id_matches, on='id')

    logger.debug('COMPLETE: Duplicates removed')

    return library_df, igdb_with_library


def select_best_igdb_match(group: pd.DataFrame) -> pd.Series:
    """
    Selects the best IGDB match from multiple candidates for a single library game.
    
    Applies a hierarchical selection process: first by release year proximity,
    then by game category (preferring main games), and finally by data completeness.
    
    Parameters:
    -----------
    group : pd.DataFrame
        DataFrame containing multiple IGDB matches for a single library game.
    
    Returns:
    --------
    pd.Series
        Single row representing the best IGDB match for the library game.
    """
    if len(group) == 1:
        return group.iloc[0]
    
    # First, try to match by release year if available in library data
    library_year = group.iloc[0].get('release_year', None)  # Adjust column name as needed
    if pd.notna(library_year):
        # Convert library year to int for comparison
        try:
            library_year = int(library_year)
            # Filter games with matching or close release years (within 1 year)
            year_matches = group[
                (pd.notna(group['first_release_date'])) &  # Adjust IGDB year column name
                (abs(pd.to_datetime(group['first_release_date']).dt.year - library_year) <= 1)
            ]
            if len(year_matches) > 0:
                group = year_matches
        except (ValueError, TypeError):
            pass  # If year conversion fails, continue with full group
    
    # If still multiple matches, prioritize game_type = 0 (main games)
    if len(group) > 1:
        main_games = group[group['category'] == 0]  # Adjust column name if different
        if len(main_games) > 0:
            group = main_games
    
    # If still multiple matches, select the one with fewest NaN fields
    if len(group) > 1:
        # Count NaN values for each row
        nan_counts = group.isna().sum(axis=1)
        # Select the row with minimum NaN count
        best_idx = nan_counts.idxmin()
        return group.loc[best_idx]
    
    return group.iloc[0]


def transform_igdb_data(config: Dict[str, Any]) -> None:
    """
    Reads all igdb raw data files and performs basic transformations:
        - Creates 'bridge' tables for fields in igdb_games containing arrays
        - Removes unnecessary columns from main igdb_games table
        - Copy all raw igdb_ files except igdb_games to processed directory
    
    Copies transformed data files to processed directory.

    Parameters:
    -----------
    config : Dict[str, Any]
        Configuration dictionary containing data paths with keys:
        - 'data': dict with 'igdb_raw_path' and 'igdb_processed_path' for file locations

    Returns:
    --------
    None
    """
    logger = get_logger()

    igdb_raw_path = config['data']['igdb_raw_path']
    igdb_processed_path = config['data']['igdb_processed_path']

    logger.info('Beginning IGDB data transformation...')

    table_list = [
        'games', 'franchises', 'game_types', 'genres', 'themes', 'keywords', 'player_perspectives'
    ]

    igdb_dfs = {}

    for table in table_list:
        igdb_dfs[table] = pd.read_csv(f'{igdb_raw_path}igdb_{table}.csv', low_memory=False)

    # Create bridge tables for fields in igdb_games that contain arrays
    bridge_tables = {
        'genres_bridge': 'genres',
        'themes_bridge': 'themes',
        'keywords_bridge': 'keywords',
        'player_perspectives_bridge': 'player_perspectives',
        'franchises_bridge': 'franchises'
    }

    for bridge_table, igdb_field in bridge_tables.items():
        logger.debug(f'Creating {bridge_table} bridge table...')

        # The array fields in igdb_games are stored as strings - so we first need to convert them to arrays:
        igdb_dfs['games'][igdb_field] = igdb_dfs['games'][igdb_field].apply(
            lambda x: ast.literal_eval(x) if pd.notna(x) else []
        )

        # Now we can explode the arrays into separate rows
        exploded = igdb_dfs['games'][['id', igdb_field]].explode(igdb_field)
        exploded = exploded.dropna(subset=[igdb_field])
        exploded = exploded.rename(columns={'id': 'game_id', igdb_field: f'{igdb_field[:-1]}_id'}) # remove plural 's' from field name
        exploded = exploded.drop_duplicates()
        
        exploded.to_csv(f'{igdb_processed_path}igdb_{bridge_table}.csv', index=False)

    # Remove unnecessary columns from igdb_games
    columns_to_keep = ['id', 'game_type']
    igdb_games_transformed = igdb_dfs['games'][columns_to_keep]
    igdb_games_transformed.to_csv(f'{igdb_processed_path}igdb_games.csv', index=False)

<<<<<<< HEAD
    # Copy all igdb_ tables except igdb_games to processed directory
    for table in table_list:
        if table != 'games':
            igdb_dfs[table].to_csv(f'{igdb_processed_path}igdb_{table}.csv', index=False)
=======
    # Copy each file to processed path
    for file_name in igdb_files:
        src_file = os.path.join(igdb_raw_path, file_name)
        dest_file = os.path.join(igdb_processed_path, file_name)
        shutil.copy2(src_file, dest_file)
        logger.info(f"Copied {file_name} to processed directory")
>>>>>>> 8a139212
    
    logger.info("COMPLETE: IGDB data files transformed and exported to processed directory")


def create_comprehensive_igdb_matching_report(
    igdb_with_library: pd.DataFrame, 
    library_df: pd.DataFrame, 
    match_df: pd.DataFrame, 
    igdb_issues_report_path: str
) -> None:
    """
    Creates a comprehensive report on the quality of matches between IGDB and library data.
    
    Analyzes matching results to identify potential issues including missing matches,
    low similarity scores, release year mismatches, and game category distributions.
    Generates detailed CSV reports for manual review.
    
    Parameters:
    -----------
    igdb_with_library : pd.DataFrame
        IGDB data merged with library data for analysis.
    library_df : pd.DataFrame
        Original library data used as reference.
    match_df : pd.DataFrame
        DataFrame containing match results from fuzzy matching.
    igdb_issues_report_path : str
        Directory path to save output report files.
    
    Returns:
    --------
    None
    """
    logger = get_logger()

    year_mismatches = []
    no_igdb_records = []
    low_similarity_games = []
    category_analysis = []

    # Get all library games for comparison
    all_library_games = library_df[["id", "name", "release_year"]].copy() if "release_year" in library_df.columns else library_df[["id", "name"]].copy()

    # 1. Check for games with no IGDB records (missing from merged data)
    merged_library_ids = set(igdb_with_library["library_id"].dropna())
    all_library_ids = set(all_library_games["id"])
    missing_library_ids = all_library_ids - merged_library_ids

    for library_id in missing_library_ids:
        game_info = all_library_games[all_library_games["id"] == library_id].iloc[0]
        no_igdb_records.append(
            {
                "library_id": library_id,
                "game_name": game_info["name"],
                "library_year": game_info.get("release_year", "Unknown"),
            }
        )

    # 2. Check for low similarity scores and year mismatches
    for library_id in igdb_with_library["library_id"].unique():
        if pd.isna(library_id):
            continue

        group = igdb_with_library[igdb_with_library["library_id"] == library_id]
        
        if len(group) == 0:
            continue

        game_name = group["library_name"].iloc[0]
        library_year = group.get("release_year", pd.Series([None])).iloc[0] if "release_year" in group.columns else None
        similarity_score = group["similarity_score"].iloc[0] if "similarity_score" in group.columns else None

        # Check for low similarity (games that were matched but with low confidence)
        if pd.notna(similarity_score) and similarity_score < 95:
            igdb_match = group["igdb_name"].iloc[0] if "igdb_name" in group.columns else "Unknown"
            low_similarity_games.append(
                {
                    "library_id": library_id,
                    "game_name": game_name,
                    "library_year": library_year,
                    "similarity_score": similarity_score,
                    "igdb_match": igdb_match,
                }
            )

        # Check for year mismatches (only if both library and IGDB have year data)
        if pd.notna(library_year) and "first_release_date" in group.columns:
            igdb_release_date = group["first_release_date"].iloc[0]
            if pd.notna(igdb_release_date):
                try:
                    # Convert IGDB date to year
                    igdb_year = pd.to_datetime(igdb_release_date).year
                    library_year_int = int(library_year)
                    
                    # Check if years differ by more than 1 year
                    if abs(igdb_year - library_year_int) > 1:
                        year_mismatches.append(
                            {
                                "library_id": library_id,
                                "game_name": game_name,
                                "library_year": library_year_int,
                                "igdb_year": igdb_year,
                                "year_difference": abs(igdb_year - library_year_int),
                                "igdb_match": group["igdb_name"].iloc[0] if "igdb_name" in group.columns else "Unknown",
                            }
                        )
                except (ValueError, TypeError):
                    # Skip if date conversion fails
                    pass

        # Analyze game categories for matched games
        if pd.notna(group["igdb_name"].iloc[0]) and "category" in group.columns:
            category = group["category"].iloc[0]
            category_name = get_igdb_category_name(category)
            category_analysis.append(
                {
                    "library_id": library_id,
                    "game_name": game_name,
                    "igdb_match": group["igdb_name"].iloc[0],
                    "category": category,
                    "category_name": category_name,
                    "similarity_score": similarity_score,
                }
            )

    # Print reports
    logger.info("=" * 80)
    logger.info("COMPREHENSIVE IGDB MATCHING REPORT")
    logger.info("=" * 80)

    # Report 1: Games with no IGDB records
    if no_igdb_records:
        logger.info(
            f"{len(no_igdb_records)} games in library with NO IGDB records found:"
        )
        logger.info("-" * 60)
        no_igdb_df = pd.DataFrame(no_igdb_records)
        no_igdb_df_str = no_igdb_df.to_string(index=False)
        for line in no_igdb_df_str.split('\n'):
            logger.info(line)
        logger.info("-" * 60)
        no_igdb_df.to_csv(f"{igdb_issues_report_path}no_igdb_records.csv", index=False)
        logger.info(f" Details saved to: {igdb_issues_report_path}no_igdb_records.csv")
    else:
        logger.info("All library games have IGDB records!")

    # Report 2: Games with low similarity scores
    if low_similarity_games:
        logger.info(f"{len(low_similarity_games)} games with similarity < 95:")
        logger.info("-" * 60)
        low_sim_df = pd.DataFrame(low_similarity_games)
        low_sim_df_str = low_sim_df.to_string(index=False)
        for line in low_sim_df_str.split('\n'):
            logger.info(line)
        logger.info("-" * 60)
        low_sim_df.to_csv(f"{igdb_issues_report_path}low_similarity_games.csv", index=False)
        logger.info(f" Details saved to: {igdb_issues_report_path}low_similarity_games.csv")
    else:
        logger.info("All matched games have similarity >= 95!")

    # Report 3: Games with year mismatches
    if year_mismatches:
        logger.info(f"{len(year_mismatches)} games with release year mismatches (>1 year difference):")
        logger.info("-" * 60)
        mismatch_df = pd.DataFrame(year_mismatches)
        mismatch_df_str = mismatch_df.to_string(index=False)
        for line in mismatch_df_str.split('\n'):
            logger.info(line)
        logger.info("-" * 60)
        mismatch_df.to_csv(f"{igdb_issues_report_path}year_mismatches.csv", index=False)
        logger.info(f" Details saved to: {igdb_issues_report_path}year_mismatches.csv")
    else:
        logger.info("No significant release year mismatches found!")

    # Report 4: Category analysis for matched games
    if category_analysis:
        logger.info(f"Game category distribution for {len(category_analysis)} matched games:")
        logger.info("-" * 60)
        category_df = pd.DataFrame(category_analysis)
        category_counts = category_df["category_name"].value_counts()
        for category, count in category_counts.items():
            percentage = count / len(category_analysis) * 100
            logger.info(f"   {category}: {count} games ({percentage:.1f}%)")
        
        # Save detailed category analysis
        category_df.to_csv(f"{igdb_issues_report_path}category_analysis.csv", index=False)
        logger.info(f" Detailed category analysis saved to: {igdb_issues_report_path}category_analysis.csv")

        # Check for non-main games
        non_main_games = category_df[category_df["category"] != 0]
        if len(non_main_games) > 0:
            logger.info(f"{len(non_main_games)} matched games are not main games:")
            logger.info("   (Consider reviewing these matches)")
            non_main_summary = non_main_games.groupby("category_name").size()
            for category, count in non_main_summary.items():
                logger.info(f"   - {category}: {count} games")

    # Summary statistics
    total_library_games = len(all_library_games)
    matched_games = len(match_df[match_df["igdb_name"].notna()])
    high_confidence_matches = len(match_df[(match_df["igdb_name"].notna()) & (match_df["similarity_score"] >= 95)])

    logger.info("=" * 80)
    logger.info(" MATCHING SUMMARY:")
    logger.info(f"   Total library games: {total_library_games}")
    logger.info(f"   Games with IGDB matches: {matched_games} ({matched_games/total_library_games*100:.1f}%)")
    logger.info(f"   High confidence matches (>=95): {high_confidence_matches} ({high_confidence_matches/total_library_games*100:.1f}%)")
    logger.info(f"   No IGDB records: {len(no_igdb_records)}")
    logger.info(f"   Low similarity matches: {len(low_similarity_games)}")
    logger.info(f"   Year mismatches: {len(year_mismatches)}")
    
    logger.info("=" * 80)


def get_igdb_category_name(
    category_id: int
) -> str:
    """
    Convert IGDB category ID to human-readable name based on IGDB API documentation.
    
    Parameters:
    -----------
    category_id
        The IGDB category ID to convert to a human-readable name.
    
    Returns:
    --------
    str
        Human-readable category name corresponding to the ID, or "Unknown (ID)" 
        if the category ID is not recognized.
    """
    category_map = {
        0: "Main Game",
        1: "DLC/Addon",
        2: "Expansion",
        3: "Bundle",
        4: "Standalone Expansion",
        5: "Mod",
        6: "Episode",
        7: "Season",
        8: "Remake",
        9: "Remaster",
        10: "Expanded Game",
        11: "Port",
        12: "Fork",
        13: "Pack",
        14: "Update"
    }
    return category_map.get(category_id, f"Unknown ({category_id})")<|MERGE_RESOLUTION|>--- conflicted
+++ resolved
@@ -680,19 +680,10 @@
     igdb_games_transformed = igdb_dfs['games'][columns_to_keep]
     igdb_games_transformed.to_csv(f'{igdb_processed_path}igdb_games.csv', index=False)
 
-<<<<<<< HEAD
     # Copy all igdb_ tables except igdb_games to processed directory
     for table in table_list:
         if table != 'games':
             igdb_dfs[table].to_csv(f'{igdb_processed_path}igdb_{table}.csv', index=False)
-=======
-    # Copy each file to processed path
-    for file_name in igdb_files:
-        src_file = os.path.join(igdb_raw_path, file_name)
-        dest_file = os.path.join(igdb_processed_path, file_name)
-        shutil.copy2(src_file, dest_file)
-        logger.info(f"Copied {file_name} to processed directory")
->>>>>>> 8a139212
     
     logger.info("COMPLETE: IGDB data files transformed and exported to processed directory")
 
